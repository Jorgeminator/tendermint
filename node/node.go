package node

import (
	"bytes"
	"encoding/json"
	"errors"
	"fmt"
	"net"
	"net/http"

	abci "github.com/tendermint/abci/types"
	amino "github.com/tendermint/go-amino"
	crypto "github.com/tendermint/go-crypto"
	cmn "github.com/tendermint/tmlibs/common"
	dbm "github.com/tendermint/tmlibs/db"
	"github.com/tendermint/tmlibs/log"

	bc "github.com/tendermint/tendermint/blockchain"
	cfg "github.com/tendermint/tendermint/config"
	cs "github.com/tendermint/tendermint/consensus"
	"github.com/tendermint/tendermint/evidence"
	mempl "github.com/tendermint/tendermint/mempool"
	"github.com/tendermint/tendermint/p2p"
	"github.com/tendermint/tendermint/p2p/pex"
	"github.com/tendermint/tendermint/p2p/trust"
	"github.com/tendermint/tendermint/proxy"
	rpccore "github.com/tendermint/tendermint/rpc/core"
	ctypes "github.com/tendermint/tendermint/rpc/core/types"
	grpccore "github.com/tendermint/tendermint/rpc/grpc"
	rpc "github.com/tendermint/tendermint/rpc/lib"
	rpcserver "github.com/tendermint/tendermint/rpc/lib/server"
	sm "github.com/tendermint/tendermint/state"
	"github.com/tendermint/tendermint/state/txindex"
	"github.com/tendermint/tendermint/state/txindex/kv"
	"github.com/tendermint/tendermint/state/txindex/null"
	"github.com/tendermint/tendermint/types"
	pvm "github.com/tendermint/tendermint/types/priv_validator"
	"github.com/tendermint/tendermint/version"

	_ "net/http/pprof"
)

//------------------------------------------------------------------------------

// DBContext specifies config information for loading a new DB.
type DBContext struct {
	ID     string
	Config *cfg.Config
}

// DBProvider takes a DBContext and returns an instantiated DB.
type DBProvider func(*DBContext) (dbm.DB, error)

// DefaultDBProvider returns a database using the DBBackend and DBDir
// specified in the ctx.Config.
func DefaultDBProvider(ctx *DBContext) (dbm.DB, error) {
	dbType := dbm.DBBackendType(ctx.Config.DBBackend)
	return dbm.NewDB(ctx.ID, dbType, ctx.Config.DBDir()), nil
}

// GenesisDocProvider returns a GenesisDoc.
// It allows the GenesisDoc to be pulled from sources other than the
// filesystem, for instance from a distributed key-value store cluster.
type GenesisDocProvider func() (*types.GenesisDoc, error)

// DefaultGenesisDocProviderFunc returns a GenesisDocProvider that loads
// the GenesisDoc from the config.GenesisFile() on the filesystem.
func DefaultGenesisDocProviderFunc(config *cfg.Config) GenesisDocProvider {
	return func() (*types.GenesisDoc, error) {
		return types.GenesisDocFromFile(config.GenesisFile())
	}
}

// NodeProvider takes a config and a logger and returns a ready to go Node.
type NodeProvider func(*cfg.Config, log.Logger) (*Node, error)

// DefaultNewNode returns a Tendermint node with default settings for the
// PrivValidator, ClientCreator, GenesisDoc, and DBProvider.
// It implements NodeProvider.
func DefaultNewNode(config *cfg.Config, logger log.Logger) (*Node, error) {
	return NewNode(config,
		pvm.LoadOrGenFilePV(config.PrivValidatorFile()),
		proxy.DefaultClientCreator(config.ProxyApp, config.ABCI, config.DBDir()),
		DefaultGenesisDocProviderFunc(config),
		DefaultDBProvider,
		logger,
	)
}

//------------------------------------------------------------------------------

// Node is the highest level interface to a full Tendermint node.
// It includes all configuration information and running services.
type Node struct {
	cmn.BaseService

	// config
	config        *cfg.Config
	genesisDoc    *types.GenesisDoc   // initial validator set
	privValidator types.PrivValidator // local node's validator key

	// network
	sw               *p2p.Switch             // p2p connections
	addrBook         pex.AddrBook            // known peers
	trustMetricStore *trust.TrustMetricStore // trust metrics for all peers

	// services
	eventBus         *types.EventBus // pub/sub for services
	stateDB          dbm.DB
	blockStore       *bc.BlockStore         // store the blockchain to disk
	bcReactor        *bc.BlockchainReactor  // for fast-syncing
	mempoolReactor   *mempl.MempoolReactor  // for gossipping transactions
	consensusState   *cs.ConsensusState     // latest consensus state
	consensusReactor *cs.ConsensusReactor   // for participating in the consensus
	evidencePool     *evidence.EvidencePool // tracking evidence
	proxyApp         proxy.AppConns         // connection to the application
	rpcListeners     []net.Listener         // rpc servers
	txIndexer        txindex.TxIndexer
	indexerService   *txindex.IndexerService
}

// NewNode returns a new, ready to go, Tendermint Node.
func NewNode(config *cfg.Config,
	privValidator types.PrivValidator,
	clientCreator proxy.ClientCreator,
	genesisDocProvider GenesisDocProvider,
	dbProvider DBProvider,
	logger log.Logger) (*Node, error) {

	// Get BlockStore
	blockStoreDB, err := dbProvider(&DBContext{"blockstore", config})
	if err != nil {
		return nil, err
	}
	blockStore := bc.NewBlockStore(blockStoreDB)

	// Get State
	stateDB, err := dbProvider(&DBContext{"state", config})
	if err != nil {
		return nil, err
	}

	// Get genesis doc
	// TODO: move to state package?
	genDoc, err := loadGenesisDoc(stateDB)
	if err != nil {
		genDoc, err = genesisDocProvider()
		if err != nil {
			return nil, err
		}
		// save genesis doc to prevent a certain class of user errors (e.g. when it
		// was changed, accidentally or not). Also good for audit trail.
		saveGenesisDoc(stateDB, genDoc)
	}

	state, err := sm.LoadStateFromDBOrGenesisDoc(stateDB, genDoc)
	if err != nil {
		return nil, err
	}

	// Create the proxyApp, which manages connections (consensus, mempool, query)
	// and sync tendermint and the app by performing a handshake
	// and replaying any necessary blocks
	consensusLogger := logger.With("module", "consensus")
	handshaker := cs.NewHandshaker(stateDB, state, blockStore, genDoc.AppState())
	handshaker.SetLogger(consensusLogger)
	proxyApp := proxy.NewAppConns(clientCreator, handshaker)
	proxyApp.SetLogger(logger.With("module", "proxy"))
	if err := proxyApp.Start(); err != nil {
		return nil, fmt.Errorf("Error starting proxy app connections: %v", err)
	}

	// reload the state (it may have been updated by the handshake)
	state = sm.LoadState(stateDB)

	// If an address is provided, listen on the socket for a
	// connection from an external signing process.
	if config.PrivValidatorListenAddr != "" {
		var (
			// TODO: persist this key so external signer
			// can actually authenticate us
			privKey = crypto.GenPrivKeyEd25519()
			pvsc    = pvm.NewSocketPV(
				logger.With("module", "pvm"),
				config.PrivValidatorListenAddr,
				privKey,
			)
		)

		if err := pvsc.Start(); err != nil {
			return nil, fmt.Errorf("Error starting private validator client: %v", err)
		}

		privValidator = pvsc
	}

	// Decide whether to fast-sync or not
	// We don't fast-sync when the only validator is us.
	fastSync := config.FastSync
	if state.Validators.Size() == 1 {
		addr, _ := state.Validators.GetByIndex(0)
		if bytes.Equal(privValidator.GetAddress(), addr) {
			fastSync = false
		}
	}

	// Log whether this node is a validator or an observer
	if state.Validators.HasAddress(privValidator.GetAddress()) {
		consensusLogger.Info("This node is a validator", "addr", privValidator.GetAddress(), "pubKey", privValidator.GetPubKey())
	} else {
		consensusLogger.Info("This node is not a validator", "addr", privValidator.GetAddress(), "pubKey", privValidator.GetPubKey())
	}

	// Make MempoolReactor
	mempoolLogger := logger.With("module", "mempool")
	mempool := mempl.NewMempool(config.Mempool, proxyApp.Mempool(), state.LastBlockHeight)
	mempool.InitWAL() // no need to have the mempool wal during tests
	mempool.SetLogger(mempoolLogger)
	mempoolReactor := mempl.NewMempoolReactor(config.Mempool, mempool)
	mempoolReactor.SetLogger(mempoolLogger)

	if config.Consensus.WaitForTxs() {
		mempool.EnableTxsAvailable()
	}

	// Make Evidence Reactor
	evidenceDB, err := dbProvider(&DBContext{"evidence", config})
	if err != nil {
		return nil, err
	}
	evidenceLogger := logger.With("module", "evidence")
	evidenceStore := evidence.NewEvidenceStore(evidenceDB)
	evidencePool := evidence.NewEvidencePool(stateDB, evidenceStore)
	evidencePool.SetLogger(evidenceLogger)
	evidenceReactor := evidence.NewEvidenceReactor(evidencePool)
	evidenceReactor.SetLogger(evidenceLogger)

	blockExecLogger := logger.With("module", "state")
	// make block executor for consensus and blockchain reactors to execute blocks
	blockExec := sm.NewBlockExecutor(stateDB, blockExecLogger, proxyApp.Consensus(), mempool, evidencePool)

	// Make BlockchainReactor
	bcReactor := bc.NewBlockchainReactor(state.Copy(), blockExec, blockStore, fastSync)
	bcReactor.SetLogger(logger.With("module", "blockchain"))

	// Make ConsensusReactor
	consensusState := cs.NewConsensusState(config.Consensus, state.Copy(),
		blockExec, blockStore, mempool, evidencePool)
	consensusState.SetLogger(consensusLogger)
	if privValidator != nil {
		consensusState.SetPrivValidator(privValidator)
	}
	consensusReactor := cs.NewConsensusReactor(consensusState, fastSync)
	consensusReactor.SetLogger(consensusLogger)

	p2pLogger := logger.With("module", "p2p")

	sw := p2p.NewSwitch(config.P2P)
	sw.SetLogger(p2pLogger)
	sw.AddReactor("MEMPOOL", mempoolReactor)
	sw.AddReactor("BLOCKCHAIN", bcReactor)
	sw.AddReactor("CONSENSUS", consensusReactor)
	sw.AddReactor("EVIDENCE", evidenceReactor)

	// Optionally, start the pex reactor
	var addrBook pex.AddrBook
	var trustMetricStore *trust.TrustMetricStore
	if config.P2P.PexReactor {
		addrBook = pex.NewAddrBook(config.P2P.AddrBookFile(), config.P2P.AddrBookStrict)
		addrBook.SetLogger(p2pLogger.With("book", config.P2P.AddrBookFile()))

		// Get the trust metric history data
		trustHistoryDB, err := dbProvider(&DBContext{"trusthistory", config})
		if err != nil {
			return nil, err
		}
		trustMetricStore = trust.NewTrustMetricStore(trustHistoryDB, trust.DefaultConfig())
		trustMetricStore.SetLogger(p2pLogger)

		pexReactor := pex.NewPEXReactor(addrBook,
			&pex.PEXReactorConfig{
				Seeds:          cmn.SplitAndTrim(config.P2P.Seeds, ",", " "),
				SeedMode:       config.P2P.SeedMode,
				PrivatePeerIDs: cmn.SplitAndTrim(config.P2P.PrivatePeerIDs, ",", " ")})
		pexReactor.SetLogger(p2pLogger)
		sw.AddReactor("PEX", pexReactor)
	}

	sw.SetAddrBook(addrBook)

	// Filter peers by addr or pubkey with an ABCI query.
	// If the query return code is OK, add peer.
	// XXX: Query format subject to change
	if config.FilterPeers {
		// NOTE: addr is ip:port
		sw.SetAddrFilter(func(addr net.Addr) error {
			resQuery, err := proxyApp.Query().QuerySync(abci.RequestQuery{Path: cmn.Fmt("/p2p/filter/addr/%s", addr.String())})
			if err != nil {
				return err
			}
			if resQuery.IsErr() {
				return fmt.Errorf("Error querying abci app: %v", resQuery)
			}
			return nil
		})
		sw.SetIDFilter(func(id p2p.ID) error {
			resQuery, err := proxyApp.Query().QuerySync(abci.RequestQuery{Path: cmn.Fmt("/p2p/filter/pubkey/%s", id)})
			if err != nil {
				return err
			}
			if resQuery.IsErr() {
				return fmt.Errorf("Error querying abci app: %v", resQuery)
			}
			return nil
		})
	}

	eventBus := types.NewEventBus()
	eventBus.SetLogger(logger.With("module", "events"))

	// services which will be publishing and/or subscribing for messages (events)
	// consensusReactor will set it on consensusState and blockExecutor
	consensusReactor.SetEventBus(eventBus)

	// Transaction indexing
	var txIndexer txindex.TxIndexer
	switch config.TxIndex.Indexer {
	case "kv":
		store, err := dbProvider(&DBContext{"tx_index", config})
		if err != nil {
			return nil, err
		}
		if config.TxIndex.IndexTags != "" {
			txIndexer = kv.NewTxIndex(store, kv.IndexTags(cmn.SplitAndTrim(config.TxIndex.IndexTags, ",", " ")))
		} else if config.TxIndex.IndexAllTags {
			txIndexer = kv.NewTxIndex(store, kv.IndexAllTags())
		} else {
			txIndexer = kv.NewTxIndex(store)
		}
	default:
		txIndexer = &null.TxIndex{}
	}

	indexerService := txindex.NewIndexerService(txIndexer, eventBus)

	// run the profile server
	profileHost := config.ProfListenAddress
	if profileHost != "" {
		go func() {
			logger.Error("Profile server", "err", http.ListenAndServe(profileHost, nil))
		}()
	}

	node := &Node{
		config:        config,
		genesisDoc:    genDoc,
		privValidator: privValidator,

		sw:               sw,
		addrBook:         addrBook,
		trustMetricStore: trustMetricStore,

		stateDB:          stateDB,
		blockStore:       blockStore,
		bcReactor:        bcReactor,
		mempoolReactor:   mempoolReactor,
		consensusState:   consensusState,
		consensusReactor: consensusReactor,
		evidencePool:     evidencePool,
		proxyApp:         proxyApp,
		txIndexer:        txIndexer,
		indexerService:   indexerService,
		eventBus:         eventBus,
	}
	node.BaseService = *cmn.NewBaseService(logger, "Node", node)
	return node, nil
}

// OnStart starts the Node. It implements cmn.Service.
func (n *Node) OnStart() error {
	err := n.eventBus.Start()
	if err != nil {
		return err
	}

	// Run the RPC server first
	// so we can eg. receive txs for the first block
	if n.config.RPC.ListenAddress != "" {
		listeners, err := n.startRPC()
		if err != nil {
			return err
		}
		n.rpcListeners = listeners
	}

	// Create & add listener
	protocol, address := cmn.ProtocolAndAddress(n.config.P2P.ListenAddress)
	l := p2p.NewDefaultListener(protocol, address, n.config.P2P.SkipUPNP, n.Logger.With("module", "p2p"))
	n.sw.AddListener(l)

	// Generate node PrivKey
	// TODO: pass in like privValidator
	nodeKey, err := p2p.LoadOrGenNodeKey(n.config.NodeKeyFile())
	if err != nil {
		return err
	}
	n.Logger.Info("P2P Node ID", "ID", nodeKey.ID(), "file", n.config.NodeKeyFile())

	nodeInfo := n.makeNodeInfo(nodeKey.PubKey())
	n.sw.SetNodeInfo(nodeInfo)
	n.sw.SetNodeKey(nodeKey)

	// Add ourselves to addrbook to prevent dialing ourselves
	n.addrBook.AddOurAddress(nodeInfo.NetAddress())

	// Start the switch
	err = n.sw.Start()
	if err != nil {
		return err
	}

	// Always connect to persistent peers
	if n.config.P2P.PersistentPeers != "" {
		err = n.sw.DialPeersAsync(n.addrBook, cmn.SplitAndTrim(n.config.P2P.PersistentPeers, ",", " "), true)
		if err != nil {
			return err
		}
	}

	// start tx indexer
	return n.indexerService.Start()
}

// OnStop stops the Node. It implements cmn.Service.
func (n *Node) OnStop() {
	n.BaseService.OnStop()

	n.Logger.Info("Stopping Node")
	// TODO: gracefully disconnect from peers.
	n.sw.Stop()

	for _, l := range n.rpcListeners {
		n.Logger.Info("Closing rpc listener", "listener", l)
		if err := l.Close(); err != nil {
			n.Logger.Error("Error closing listener", "listener", l, "err", err)
		}
	}

	n.eventBus.Stop()
	n.indexerService.Stop()

	if pvsc, ok := n.privValidator.(*pvm.SocketPV); ok {
		if err := pvsc.Stop(); err != nil {
			n.Logger.Error("Error stopping priv validator socket client", "err", err)
		}
	}
}

// RunForever waits for an interrupt signal and stops the node.
func (n *Node) RunForever() {
	// Sleep forever and then...
	cmn.TrapSignal(func() {
		n.Stop()
	})
}

// AddListener adds a listener to accept inbound peer connections.
// It should be called before starting the Node.
// The first listener is the primary listener (in NodeInfo)
func (n *Node) AddListener(l p2p.Listener) {
	n.sw.AddListener(l)
}

// ConfigureRPC sets all variables in rpccore so they will serve
// rpc calls from this node
func (n *Node) ConfigureRPC() {
	rpccore.SetStateDB(n.stateDB)
	rpccore.SetBlockStore(n.blockStore)
	rpccore.SetConsensusState(n.consensusState)
	rpccore.SetMempool(n.mempoolReactor.Mempool)
	rpccore.SetEvidencePool(n.evidencePool)
	rpccore.SetSwitch(n.sw)
	rpccore.SetPubKey(n.privValidator.GetPubKey())
	rpccore.SetGenesisDoc(n.genesisDoc)
	rpccore.SetAddrBook(n.addrBook)
	rpccore.SetProxyAppQuery(n.proxyApp.Query())
	rpccore.SetTxIndexer(n.txIndexer)
	rpccore.SetConsensusReactor(n.consensusReactor)
	rpccore.SetEventBus(n.eventBus)
	rpccore.SetLogger(n.Logger.With("module", "rpc"))
}

func (n *Node) startRPC() ([]net.Listener, error) {
	n.ConfigureRPC()
<<<<<<< HEAD
	listenAddrs := strings.Split(n.config.RPC.ListenAddress, ",")
	coreCodec := amino.NewCodec()
	ctypes.RegisterAmino(coreCodec)
=======
	listenAddrs := cmn.SplitAndTrim(n.config.RPC.ListenAddress, ",", " ")
>>>>>>> 4930b61a

	if n.config.RPC.Unsafe {
		rpccore.AddUnsafeRoutes()
	}

	// we may expose the rpc over both a unix and tcp socket
	listeners := make([]net.Listener, len(listenAddrs))
	for i, listenAddr := range listenAddrs {
		mux := http.NewServeMux()
		rpcLogger := n.Logger.With("module", "rpc-server")
		wm := rpcserver.NewWebsocketManager(rpccore.Routes, coreCodec, rpcserver.EventSubscriber(n.eventBus))
		wm.SetLogger(rpcLogger.With("protocol", "websocket"))
		mux.HandleFunc("/websocket", wm.WebsocketHandler)
		rpcserver.RegisterRPCFuncs(mux, rpccore.Routes, coreCodec, rpcLogger)
		listener, err := rpcserver.StartHTTPServer(listenAddr, mux, rpcLogger)
		if err != nil {
			return nil, err
		}
		listeners[i] = listener
	}

	// we expose a simplified api over grpc for convenience to app devs
	grpcListenAddr := n.config.RPC.GRPCListenAddress
	if grpcListenAddr != "" {
		listener, err := grpccore.StartGRPCServer(grpcListenAddr)
		if err != nil {
			return nil, err
		}
		listeners = append(listeners, listener)
	}

	return listeners, nil
}

// Switch returns the Node's Switch.
func (n *Node) Switch() *p2p.Switch {
	return n.sw
}

// BlockStore returns the Node's BlockStore.
func (n *Node) BlockStore() *bc.BlockStore {
	return n.blockStore
}

// ConsensusState returns the Node's ConsensusState.
func (n *Node) ConsensusState() *cs.ConsensusState {
	return n.consensusState
}

// ConsensusReactor returns the Node's ConsensusReactor.
func (n *Node) ConsensusReactor() *cs.ConsensusReactor {
	return n.consensusReactor
}

// MempoolReactor returns the Node's MempoolReactor.
func (n *Node) MempoolReactor() *mempl.MempoolReactor {
	return n.mempoolReactor
}

// EvidencePool returns the Node's EvidencePool.
func (n *Node) EvidencePool() *evidence.EvidencePool {
	return n.evidencePool
}

// EventBus returns the Node's EventBus.
func (n *Node) EventBus() *types.EventBus {
	return n.eventBus
}

// PrivValidator returns the Node's PrivValidator.
// XXX: for convenience only!
func (n *Node) PrivValidator() types.PrivValidator {
	return n.privValidator
}

// GenesisDoc returns the Node's GenesisDoc.
func (n *Node) GenesisDoc() *types.GenesisDoc {
	return n.genesisDoc
}

// ProxyApp returns the Node's AppConns, representing its connections to the ABCI application.
func (n *Node) ProxyApp() proxy.AppConns {
	return n.proxyApp
}

func (n *Node) makeNodeInfo(pubKey crypto.PubKey) p2p.NodeInfo {
	txIndexerStatus := "on"
	if _, ok := n.txIndexer.(*null.TxIndex); ok {
		txIndexerStatus = "off"
	}
	nodeInfo := p2p.NodeInfo{
		PubKey:  pubKey,
		Network: n.genesisDoc.ChainID,
		Version: version.Version,
		Channels: []byte{
			bc.BlockchainChannel,
			cs.StateChannel, cs.DataChannel, cs.VoteChannel, cs.VoteSetBitsChannel,
			mempl.MempoolChannel,
			evidence.EvidenceChannel,
		},
		Moniker: n.config.Moniker,
		Other: []string{
			cmn.Fmt("amino_version=%v", amino.Version),
			cmn.Fmt("p2p_version=%v", p2p.Version),
			cmn.Fmt("consensus_version=%v", cs.Version),
			cmn.Fmt("rpc_version=%v/%v", rpc.Version, rpccore.Version),
			cmn.Fmt("tx_index=%v", txIndexerStatus),
		},
	}

	if n.config.P2P.PexReactor {
		nodeInfo.Channels = append(nodeInfo.Channels, pex.PexChannel)
	}

	rpcListenAddr := n.config.RPC.ListenAddress
	nodeInfo.Other = append(nodeInfo.Other, cmn.Fmt("rpc_addr=%v", rpcListenAddr))

	if !n.sw.IsListening() {
		return nodeInfo
	}

	p2pListener := n.sw.Listeners()[0]
	p2pHost := p2pListener.ExternalAddress().IP.String()
	p2pPort := p2pListener.ExternalAddress().Port
	nodeInfo.ListenAddr = cmn.Fmt("%v:%v", p2pHost, p2pPort)

	return nodeInfo
}

//------------------------------------------------------------------------------

// NodeInfo returns the Node's Info from the Switch.
func (n *Node) NodeInfo() p2p.NodeInfo {
	return n.sw.NodeInfo()
}

//------------------------------------------------------------------------------

var (
	genesisDocKey = []byte("genesisDoc")
)

// panics if failed to unmarshal bytes
func loadGenesisDoc(db dbm.DB) (*types.GenesisDoc, error) {
	bytes := db.Get(genesisDocKey)
	if len(bytes) == 0 {
		return nil, errors.New("Genesis doc not found")
	}
	var genDoc *types.GenesisDoc
	err := json.Unmarshal(bytes, &genDoc)
	if err != nil {
		cmn.PanicCrisis(fmt.Sprintf("Failed to load genesis doc due to unmarshaling error: %v (bytes: %X)", err, bytes))
	}
	return genDoc, nil
}

// panics if failed to marshal the given genesis document
func saveGenesisDoc(db dbm.DB, genDoc *types.GenesisDoc) {
	bytes, err := json.Marshal(genDoc)
	if err != nil {
		cmn.PanicCrisis(fmt.Sprintf("Failed to save genesis doc due to marshaling error: %v", err))
	}
	db.SetSync(genesisDocKey, bytes)
}<|MERGE_RESOLUTION|>--- conflicted
+++ resolved
@@ -492,13 +492,9 @@
 
 func (n *Node) startRPC() ([]net.Listener, error) {
 	n.ConfigureRPC()
-<<<<<<< HEAD
-	listenAddrs := strings.Split(n.config.RPC.ListenAddress, ",")
+	listenAddrs := cmn.SplitAndTrim(n.config.RPC.ListenAddress, ",", " ")
 	coreCodec := amino.NewCodec()
 	ctypes.RegisterAmino(coreCodec)
-=======
-	listenAddrs := cmn.SplitAndTrim(n.config.RPC.ListenAddress, ",", " ")
->>>>>>> 4930b61a
 
 	if n.config.RPC.Unsafe {
 		rpccore.AddUnsafeRoutes()
