package node

import (
	"bytes"
	"context"
	"errors"
	"fmt"
	"net"
	"net/http"
	_ "net/http/pprof" // nolint: gosec // securely exposed on separate, optional port
	"time"

	"github.com/prometheus/client_golang/prometheus"
	"github.com/prometheus/client_golang/prometheus/promhttp"
	"github.com/rs/cors"

	dbm "github.com/tendermint/tm-db"

	abci "github.com/tendermint/tendermint/abci/types"
	bcv0 "github.com/tendermint/tendermint/blockchain/v0"
	bcv2 "github.com/tendermint/tendermint/blockchain/v2"
	cfg "github.com/tendermint/tendermint/config"
	cs "github.com/tendermint/tendermint/consensus"
	"github.com/tendermint/tendermint/crypto"
	"github.com/tendermint/tendermint/evidence"
	tmjson "github.com/tendermint/tendermint/libs/json"
	"github.com/tendermint/tendermint/libs/log"
	tmnet "github.com/tendermint/tendermint/libs/net"
	tmpubsub "github.com/tendermint/tendermint/libs/pubsub"
	"github.com/tendermint/tendermint/libs/service"
	"github.com/tendermint/tendermint/light"
	mempl "github.com/tendermint/tendermint/mempool"
	"github.com/tendermint/tendermint/p2p"
	"github.com/tendermint/tendermint/p2p/pex"
	"github.com/tendermint/tendermint/privval"
	tmgrpc "github.com/tendermint/tendermint/privval/grpc"
	"github.com/tendermint/tendermint/proxy"
	rpccore "github.com/tendermint/tendermint/rpc/core"
	grpccore "github.com/tendermint/tendermint/rpc/grpc"
	rpcserver "github.com/tendermint/tendermint/rpc/jsonrpc/server"
	sm "github.com/tendermint/tendermint/state"
	"github.com/tendermint/tendermint/state/txindex"
	"github.com/tendermint/tendermint/state/txindex/kv"
	"github.com/tendermint/tendermint/state/txindex/null"
	"github.com/tendermint/tendermint/statesync"
	"github.com/tendermint/tendermint/store"
	"github.com/tendermint/tendermint/types"
	tmtime "github.com/tendermint/tendermint/types/time"
	"github.com/tendermint/tendermint/version"
)

//------------------------------------------------------------------------------

// DBContext specifies config information for loading a new DB.
type DBContext struct {
	ID     string
	Config *cfg.Config
}

// DBProvider takes a DBContext and returns an instantiated DB.
type DBProvider func(*DBContext) (dbm.DB, error)

// DefaultDBProvider returns a database using the DBBackend and DBDir
// specified in the ctx.Config.
func DefaultDBProvider(ctx *DBContext) (dbm.DB, error) {
	dbType := dbm.BackendType(ctx.Config.DBBackend)
	return dbm.NewDB(ctx.ID, dbType, ctx.Config.DBDir())
}

// GenesisDocProvider returns a GenesisDoc.
// It allows the GenesisDoc to be pulled from sources other than the
// filesystem, for instance from a distributed key-value store cluster.
type GenesisDocProvider func() (*types.GenesisDoc, error)

// DefaultGenesisDocProviderFunc returns a GenesisDocProvider that loads
// the GenesisDoc from the config.GenesisFile() on the filesystem.
func DefaultGenesisDocProviderFunc(config *cfg.Config) GenesisDocProvider {
	return func() (*types.GenesisDoc, error) {
		return types.GenesisDocFromFile(config.GenesisFile())
	}
}

// Provider takes a config and a logger and returns a ready to go Node.
type Provider func(*cfg.Config, log.Logger) (*Node, error)

// DefaultNewNode returns a Tendermint node with default settings for the
// PrivValidator, ClientCreator, GenesisDoc, and DBProvider.
// It implements NodeProvider.
func DefaultNewNode(config *cfg.Config, logger log.Logger) (*Node, error) {
	nodeKey, err := p2p.LoadOrGenNodeKey(config.NodeKeyFile())
	if err != nil {
		return nil, fmt.Errorf("failed to load or gen node key %s: %w", config.NodeKeyFile(), err)
	}

	pval, err := privval.LoadOrGenFilePV(config.PrivValidatorKeyFile(), config.PrivValidatorStateFile())
	if err != nil {
		return nil, err
	}

	return NewNode(config,
		pval,
		nodeKey,
		proxy.DefaultClientCreator(config.ProxyApp, config.ABCI, config.DBDir()),
		DefaultGenesisDocProviderFunc(config),
		DefaultDBProvider,
		DefaultMetricsProvider(config.Instrumentation),
		logger,
	)
}

// MetricsProvider returns a consensus, p2p and mempool Metrics.
type MetricsProvider func(chainID string) (*cs.Metrics, *p2p.Metrics, *mempl.Metrics, *sm.Metrics)

// DefaultMetricsProvider returns Metrics build using Prometheus client library
// if Prometheus is enabled. Otherwise, it returns no-op Metrics.
func DefaultMetricsProvider(config *cfg.InstrumentationConfig) MetricsProvider {
	return func(chainID string) (*cs.Metrics, *p2p.Metrics, *mempl.Metrics, *sm.Metrics) {
		if config.Prometheus {
			return cs.PrometheusMetrics(config.Namespace, "chain_id", chainID),
				p2p.PrometheusMetrics(config.Namespace, "chain_id", chainID),
				mempl.PrometheusMetrics(config.Namespace, "chain_id", chainID),
				sm.PrometheusMetrics(config.Namespace, "chain_id", chainID)
		}
		return cs.NopMetrics(), p2p.NopMetrics(), mempl.NopMetrics(), sm.NopMetrics()
	}
}

// Option sets a parameter for the node.
type Option func(*Node)

// Temporary interface for switching to fast sync, we should get rid of v0.
// See: https://github.com/tendermint/tendermint/issues/4595
type fastSyncReactor interface {
	SwitchToFastSync(sm.State) error
}

// CustomReactors allows you to add custom reactors (name -> p2p.Reactor) to
// the node's Switch.
//
// WARNING: using any name from the below list of the existing reactors will
// result in replacing it with the custom one.
//
//  - MEMPOOL
//  - BLOCKCHAIN
//  - CONSENSUS
//  - EVIDENCE
//  - PEX
//  - STATESYNC
func CustomReactors(reactors map[string]p2p.Reactor) Option {
	return func(n *Node) {
		for name, reactor := range reactors {
			if existingReactor := n.sw.Reactor(name); existingReactor != nil {
				n.sw.Logger.Info("Replacing existing reactor with a custom one",
					"name", name, "existing", existingReactor, "custom", reactor)
				n.sw.RemoveReactor(name, existingReactor)
			}
			n.sw.AddReactor(name, reactor)
		}
	}
}

// StateProvider overrides the state provider used by state sync to retrieve trusted app hashes and
// build a State object for bootstrapping the node.
// WARNING: this interface is considered unstable and subject to change.
func StateProvider(stateProvider statesync.StateProvider) Option {
	return func(n *Node) {
		n.stateSyncProvider = stateProvider
	}
}

//------------------------------------------------------------------------------

// Node is the highest level interface to a full Tendermint node.
// It includes all configuration information and running services.
type Node struct {
	service.BaseService

	// config
	config        *cfg.Config
	genesisDoc    *types.GenesisDoc   // initial validator set
	privValidator types.PrivValidator // local node's validator key

	// network
	transport   *p2p.MConnTransport
	sw          *p2p.Switch  // p2p connections
	addrBook    pex.AddrBook // known peers
	nodeInfo    p2p.NodeInfo
	nodeKey     p2p.NodeKey // our node privkey
	isListening bool

	// services
	eventBus          *types.EventBus // pub/sub for services
	stateStore        sm.Store
	blockStore        *store.BlockStore // store the blockchain to disk
	bcReactor         service.Service   // for fast-syncing
	mempoolReactor    *mempl.Reactor    // for gossipping transactions
	mempool           mempl.Mempool
	stateSync         bool                    // whether the node should state sync on startup
	stateSyncReactor  *statesync.Reactor      // for hosting and restoring state sync snapshots
	stateSyncProvider statesync.StateProvider // provides state data for bootstrapping a node
	stateSyncGenesis  sm.State                // provides the genesis state for state sync
	consensusState    *cs.State               // latest consensus state
	consensusReactor  *cs.Reactor             // for participating in the consensus
	pexReactor        *pex.Reactor            // for exchanging peer addresses
	evidenceReactor   *evidence.Reactor
	evidencePool      *evidence.Pool // tracking evidence
	proxyApp          proxy.AppConns // connection to the application
	rpcListeners      []net.Listener // rpc servers
	txIndexer         txindex.TxIndexer
	indexerService    *txindex.IndexerService
	prometheusSrv     *http.Server
}

func initDBs(config *cfg.Config, dbProvider DBProvider) (blockStore *store.BlockStore, stateDB dbm.DB, err error) {
	var blockStoreDB dbm.DB
	blockStoreDB, err = dbProvider(&DBContext{"blockstore", config})
	if err != nil {
		return
	}
	blockStore = store.NewBlockStore(blockStoreDB)

	stateDB, err = dbProvider(&DBContext{"state", config})
	if err != nil {
		return
	}

	return
}

func createAndStartProxyAppConns(clientCreator proxy.ClientCreator, logger log.Logger) (proxy.AppConns, error) {
	proxyApp := proxy.NewAppConns(clientCreator)
	proxyApp.SetLogger(logger.With("module", "proxy"))
	if err := proxyApp.Start(); err != nil {
		return nil, fmt.Errorf("error starting proxy app connections: %v", err)
	}
	return proxyApp, nil
}

func createAndStartEventBus(logger log.Logger) (*types.EventBus, error) {
	eventBus := types.NewEventBus()
	eventBus.SetLogger(logger.With("module", "events"))
	if err := eventBus.Start(); err != nil {
		return nil, err
	}
	return eventBus, nil
}

func createAndStartIndexerService(config *cfg.Config, dbProvider DBProvider,
	eventBus *types.EventBus, logger log.Logger) (*txindex.IndexerService, txindex.TxIndexer, error) {

	var txIndexer txindex.TxIndexer
	switch config.TxIndex.Indexer {
	case "kv":
		store, err := dbProvider(&DBContext{"tx_index", config})
		if err != nil {
			return nil, nil, err
		}
		txIndexer = kv.NewTxIndex(store)
	default:
		txIndexer = &null.TxIndex{}
	}

	indexerService := txindex.NewIndexerService(txIndexer, eventBus)
	indexerService.SetLogger(logger.With("module", "txindex"))
	if err := indexerService.Start(); err != nil {
		return nil, nil, err
	}
	return indexerService, txIndexer, nil
}

func doHandshake(
	stateStore sm.Store,
	state sm.State,
	blockStore sm.BlockStore,
	genDoc *types.GenesisDoc,
	eventBus types.BlockEventPublisher,
	proxyApp proxy.AppConns,
	consensusLogger log.Logger) error {

	handshaker := cs.NewHandshaker(stateStore, state, blockStore, genDoc)
	handshaker.SetLogger(consensusLogger)
	handshaker.SetEventBus(eventBus)
	if err := handshaker.Handshake(proxyApp); err != nil {
		return fmt.Errorf("error during handshake: %v", err)
	}
	return nil
}

func logNodeStartupInfo(state sm.State, pubKey crypto.PubKey, logger, consensusLogger log.Logger) {
	// Log the version info.
	logger.Info("Version info",
		"software", version.TMCoreSemVer,
		"block", version.BlockProtocol,
		"p2p", version.P2PProtocol,
	)

	// If the state and software differ in block version, at least log it.
	if state.Version.Consensus.Block != version.BlockProtocol {
		logger.Info("Software and state have different block protocols",
			"software", version.BlockProtocol,
			"state", state.Version.Consensus.Block,
		)
	}

	addr := pubKey.Address()
	// Log whether this node is a validator or an observer
	if state.Validators.HasAddress(addr) {
		consensusLogger.Info("This node is a validator", "addr", addr, "pubKey", pubKey)
	} else {
		consensusLogger.Info("This node is not a validator", "addr", addr, "pubKey", pubKey)
	}
}

func onlyValidatorIsUs(state sm.State, pubKey crypto.PubKey) bool {
	if state.Validators.Size() > 1 {
		return false
	}
	addr, _ := state.Validators.GetByIndex(0)
	return bytes.Equal(pubKey.Address(), addr)
}

func createMempoolReactor(
	config *cfg.Config,
	proxyApp proxy.AppConns,
	state sm.State,
	memplMetrics *mempl.Metrics,
	peerMgr *p2p.PeerManager,
	logger log.Logger,
) (*p2p.ReactorShim, *mempl.Reactor, *mempl.CListMempool) {

	logger = logger.With("module", "mempool")
	mempool := mempl.NewCListMempool(
		config.Mempool,
		proxyApp.Mempool(),
		state.LastBlockHeight,
		mempl.WithMetrics(memplMetrics),
		mempl.WithPreCheck(sm.TxPreCheck(state)),
		mempl.WithPostCheck(sm.TxPostCheck(state)),
	)

	mempool.SetLogger(logger)

	reactorShim := p2p.NewReactorShim(logger, "MempoolShim", mempl.GetChannelShims(config.Mempool))
	reactor := mempl.NewReactor(
		logger,
		config.Mempool,
		peerMgr,
		mempool,
		reactorShim.GetChannel(mempl.MempoolChannel),
		reactorShim.PeerUpdates,
	)

	if config.Consensus.WaitForTxs() {
		mempool.EnableTxsAvailable()
	}

	return reactorShim, reactor, mempool
}

func createEvidenceReactor(
	config *cfg.Config,
	dbProvider DBProvider,
	stateDB dbm.DB,
	blockStore *store.BlockStore,
	logger log.Logger,
) (*p2p.ReactorShim, *evidence.Reactor, *evidence.Pool, error) {
	evidenceDB, err := dbProvider(&DBContext{"evidence", config})
	if err != nil {
		return nil, nil, nil, err
	}

	logger = logger.With("module", "evidence")

	evidencePool, err := evidence.NewPool(logger, evidenceDB, sm.NewStore(stateDB), blockStore)
	if err != nil {
		return nil, nil, nil, err
	}

	evidenceReactorShim := p2p.NewReactorShim(logger, "EvidenceShim", evidence.ChannelShims)
	evidenceReactor := evidence.NewReactor(
		logger,
		evidenceReactorShim.GetChannel(evidence.EvidenceChannel),
		evidenceReactorShim.PeerUpdates,
		evidencePool,
	)

	return evidenceReactorShim, evidenceReactor, evidencePool, nil
}

func createBlockchainReactor(
	logger log.Logger,
	config *cfg.Config,
	state sm.State,
	blockExec *sm.BlockExecutor,
	blockStore *store.BlockStore,
	csReactor *cs.Reactor,
	fastSync bool,
) (*p2p.ReactorShim, service.Service, error) {

	logger = logger.With("module", "blockchain")

	switch config.FastSync.Version {
	case "v0":
		reactorShim := p2p.NewReactorShim(logger, "BlockchainShim", bcv0.ChannelShims)

		reactor, err := bcv0.NewReactor(
			logger, state.Copy(), blockExec, blockStore, csReactor,
			reactorShim.GetChannel(bcv0.BlockchainChannel), reactorShim.PeerUpdates, fastSync,
		)
		if err != nil {
			return nil, nil, err
		}

		return reactorShim, reactor, nil

	case "v2":
		reactor := bcv2.NewBlockchainReactor(state.Copy(), blockExec, blockStore, fastSync)
		reactor.SetLogger(logger)

		return nil, reactor, nil

	default:
		return nil, nil, fmt.Errorf("unknown fastsync version %s", config.FastSync.Version)
	}
}

func createConsensusReactor(
	config *cfg.Config,
	state sm.State,
	blockExec *sm.BlockExecutor,
	blockStore sm.BlockStore,
	mempool *mempl.CListMempool,
	evidencePool *evidence.Pool,
	privValidator types.PrivValidator,
	csMetrics *cs.Metrics,
	waitSync bool,
	eventBus *types.EventBus,
	logger log.Logger,
) (*p2p.ReactorShim, *cs.Reactor, *cs.State) {

	consensusState := cs.NewState(
		config.Consensus,
		state.Copy(),
		blockExec,
		blockStore,
		mempool,
		evidencePool,
		cs.StateMetrics(csMetrics),
	)

	consensusState.SetLogger(logger)

	if privValidator != nil {
		consensusState.SetPrivValidator(privValidator)
	}

	reactorShim := p2p.NewReactorShim(logger, "ConsensusShim", cs.ChannelShims)
	reactor := cs.NewReactor(
		logger,
		consensusState,
		reactorShim.GetChannel(cs.StateChannel),
		reactorShim.GetChannel(cs.DataChannel),
		reactorShim.GetChannel(cs.VoteChannel),
		reactorShim.GetChannel(cs.VoteSetBitsChannel),
		reactorShim.PeerUpdates,
		waitSync,
		cs.ReactorMetrics(csMetrics),
	)

	// Services which will be publishing and/or subscribing for messages (events)
	// consensusReactor will set it on consensusState and blockExecutor.
	reactor.SetEventBus(eventBus)

	return reactorShim, reactor, consensusState
}

func createTransport(
	logger log.Logger,
	config *cfg.Config,
) *p2p.MConnTransport {
	return p2p.NewMConnTransport(
		logger, p2p.MConnConfig(config.P2P), []*p2p.ChannelDescriptor{},
		p2p.MConnTransportOptions{
			MaxAcceptedConnections: uint32(config.P2P.MaxNumInboundPeers +
				len(splitAndTrimEmpty(config.P2P.UnconditionalPeerIDs, ",", " ")),
			),
		},
	)
}

func createSwitch(config *cfg.Config,
	transport p2p.Transport,
	p2pMetrics *p2p.Metrics,
	mempoolReactor *p2p.ReactorShim,
	bcReactor p2p.Reactor,
	stateSyncReactor *p2p.ReactorShim,
	consensusReactor *cs.Reactor,
	evidenceReactor *p2p.ReactorShim,
	proxyApp proxy.AppConns,
	nodeInfo p2p.NodeInfo,
	nodeKey p2p.NodeKey,
	p2pLogger log.Logger) *p2p.Switch {

	var (
		connFilters = []p2p.ConnFilterFunc{}
		peerFilters = []p2p.PeerFilterFunc{}
	)

	if !config.P2P.AllowDuplicateIP {
		connFilters = append(connFilters, p2p.ConnDuplicateIPFilter)
	}

	// Filter peers by addr or pubkey with an ABCI query.
	// If the query return code is OK, add peer.
	if config.FilterPeers {
		connFilters = append(
			connFilters,
			// ABCI query for address filtering.
			func(_ p2p.ConnSet, c net.Conn, _ []net.IP) error {
				res, err := proxyApp.Query().QuerySync(context.Background(), abci.RequestQuery{
					Path: fmt.Sprintf("/p2p/filter/addr/%s", c.RemoteAddr().String()),
				})
				if err != nil {
					return err
				}
				if res.IsErr() {
					return fmt.Errorf("error querying abci app: %v", res)
				}

				return nil
			},
		)

		peerFilters = append(
			peerFilters,
			// ABCI query for ID filtering.
			func(_ p2p.IPeerSet, p p2p.Peer) error {
				res, err := proxyApp.Query().QuerySync(context.Background(), abci.RequestQuery{
					Path: fmt.Sprintf("/p2p/filter/id/%s", p.ID()),
				})
				if err != nil {
					return err
				}
				if res.IsErr() {
					return fmt.Errorf("error querying abci app: %v", res)
				}

				return nil
			},
		)
	}

<<<<<<< HEAD
	transport := p2p.NewMConnTransport(
		logger, nodeInfo, nodeKey.PrivKey, p2p.MConnConfig(config.P2P),
		p2p.MConnTransportConnFilters(connFilters...),
		p2p.MConnTransportMaxIncomingConnections(config.P2P.MaxNumInboundPeers+
			len(splitAndTrimEmpty(config.P2P.UnconditionalPeerIDs, ",", " "))),
	)

	return transport, peerFilters
}

func createSwitch(config *cfg.Config,
	transport p2p.Transport,
	p2pMetrics *p2p.Metrics,
	peerFilters []p2p.PeerFilterFunc,
	mempoolReactor *p2p.ReactorShim,
	bcReactor p2p.Reactor,
	stateSyncReactor *p2p.ReactorShim,
	consensusReactor *p2p.ReactorShim,
	evidenceReactor *p2p.ReactorShim,
	nodeInfo p2p.NodeInfo,
	nodeKey p2p.NodeKey,
	p2pLogger log.Logger,
) *p2p.Switch {

=======
>>>>>>> 740008e3
	sw := p2p.NewSwitch(
		config.P2P,
		transport,
		p2p.WithMetrics(p2pMetrics),
		p2p.SwitchPeerFilters(peerFilters...),
		p2p.SwitchConnFilters(connFilters...),
	)
	sw.SetLogger(p2pLogger)
	sw.AddReactor("MEMPOOL", mempoolReactor)
	sw.AddReactor("BLOCKCHAIN", bcReactor)
	sw.AddReactor("CONSENSUS", consensusReactor)
	sw.AddReactor("EVIDENCE", evidenceReactor)
	sw.AddReactor("STATESYNC", stateSyncReactor)

	sw.SetNodeInfo(nodeInfo)
	sw.SetNodeKey(nodeKey)

	p2pLogger.Info("P2P Node ID", "ID", nodeKey.ID, "file", config.NodeKeyFile())
	return sw
}

func createAddrBookAndSetOnSwitch(config *cfg.Config, sw *p2p.Switch,
	p2pLogger log.Logger, nodeKey p2p.NodeKey) (pex.AddrBook, error) {

	addrBook := pex.NewAddrBook(config.P2P.AddrBookFile(), config.P2P.AddrBookStrict)
	addrBook.SetLogger(p2pLogger.With("book", config.P2P.AddrBookFile()))

	// Add ourselves to addrbook to prevent dialing ourselves
	if config.P2P.ExternalAddress != "" {
		addr, err := p2p.NewNetAddressString(p2p.IDAddressString(nodeKey.ID, config.P2P.ExternalAddress))
		if err != nil {
			return nil, fmt.Errorf("p2p.external_address is incorrect: %w", err)
		}
		addrBook.AddOurAddress(addr)
	}
	if config.P2P.ListenAddress != "" {
		addr, err := p2p.NewNetAddressString(p2p.IDAddressString(nodeKey.ID, config.P2P.ListenAddress))
		if err != nil {
			return nil, fmt.Errorf("p2p.laddr is incorrect: %w", err)
		}
		addrBook.AddOurAddress(addr)
	}

	sw.SetAddrBook(addrBook)

	return addrBook, nil
}

func createPEXReactorAndAddToSwitch(addrBook pex.AddrBook, config *cfg.Config,
	sw *p2p.Switch, logger log.Logger) *pex.Reactor {

	// TODO persistent peers ? so we can have their DNS addrs saved
	pexReactor := pex.NewReactor(addrBook,
		&pex.ReactorConfig{
			Seeds:    splitAndTrimEmpty(config.P2P.Seeds, ",", " "),
			SeedMode: config.P2P.SeedMode,
			// See consensus/reactor.go: blocksToContributeToBecomeGoodPeer 10000
			// blocks assuming 10s blocks ~ 28 hours.
			// TODO (melekes): make it dynamic based on the actual block latencies
			// from the live network.
			// https://github.com/tendermint/tendermint/issues/3523
			SeedDisconnectWaitPeriod:     28 * time.Hour,
			PersistentPeersMaxDialPeriod: config.P2P.PersistentPeersMaxDialPeriod,
		})
	pexReactor.SetLogger(logger.With("module", "pex"))
	sw.AddReactor("PEX", pexReactor)
	return pexReactor
}

// startStateSync starts an asynchronous state sync process, then switches to fast sync mode.
func startStateSync(ssR *statesync.Reactor, bcR fastSyncReactor, conR *cs.Reactor,
	stateProvider statesync.StateProvider, config *cfg.StateSyncConfig, fastSync bool,
	stateStore sm.Store, blockStore *store.BlockStore, state sm.State) error {
	ssR.Logger.Info("Starting state sync")

	if stateProvider == nil {
		var err error
		ctx, cancel := context.WithTimeout(context.Background(), 10*time.Second)
		defer cancel()
		stateProvider, err = statesync.NewLightClientStateProvider(
			ctx,
			state.ChainID, state.Version, state.InitialHeight,
			config.RPCServers, light.TrustOptions{
				Period: config.TrustPeriod,
				Height: config.TrustHeight,
				Hash:   config.TrustHashBytes(),
			}, ssR.Logger.With("module", "light"))
		if err != nil {
			return fmt.Errorf("failed to set up light client state provider: %w", err)
		}
	}

	go func() {
		state, commit, err := ssR.Sync(stateProvider, config.DiscoveryTime)
		if err != nil {
			ssR.Logger.Error("State sync failed", "err", err)
			return
		}
		err = stateStore.Bootstrap(state)
		if err != nil {
			ssR.Logger.Error("Failed to bootstrap node with new state", "err", err)
			return
		}
		err = blockStore.SaveSeenCommit(state.LastBlockHeight, commit)
		if err != nil {
			ssR.Logger.Error("Failed to store last seen commit", "err", err)
			return
		}

		if fastSync {
			// FIXME Very ugly to have these metrics bleed through here.
			conR.Metrics.StateSyncing.Set(0)
			conR.Metrics.FastSyncing.Set(1)
			err = bcR.SwitchToFastSync(state)
			if err != nil {
				ssR.Logger.Error("Failed to switch to fast sync", "err", err)
				return
			}
		} else {
			conR.SwitchToConsensus(state, true)
		}
	}()
	return nil
}

// NewNode returns a new, ready to go, Tendermint Node.
func NewNode(config *cfg.Config,
	privValidator types.PrivValidator,
	nodeKey p2p.NodeKey,
	clientCreator proxy.ClientCreator,
	genesisDocProvider GenesisDocProvider,
	dbProvider DBProvider,
	metricsProvider MetricsProvider,
	logger log.Logger,
	options ...Option) (*Node, error) {

	blockStore, stateDB, err := initDBs(config, dbProvider)
	if err != nil {
		return nil, err
	}

	stateStore := sm.NewStore(stateDB)

	state, genDoc, err := LoadStateFromDBOrGenesisDocProvider(stateDB, genesisDocProvider)
	if err != nil {
		return nil, err
	}

	// Create the proxyApp and establish connections to the ABCI app (consensus, mempool, query).
	proxyApp, err := createAndStartProxyAppConns(clientCreator, logger)
	if err != nil {
		return nil, err
	}

	// EventBus and IndexerService must be started before the handshake because
	// we might need to index the txs of the replayed block as this might not have happened
	// when the node stopped last time (i.e. the node stopped after it saved the block
	// but before it indexed the txs, or, endblocker panicked)
	eventBus, err := createAndStartEventBus(logger)
	if err != nil {
		return nil, err
	}

	// Transaction indexing
	indexerService, txIndexer, err := createAndStartIndexerService(config, dbProvider, eventBus, logger)
	if err != nil {
		return nil, err
	}

	// If an address is provided, listen on the socket for a connection from an
	// external signing process.
	if config.PrivValidatorListenAddr != "" {
		protocol, _ := tmnet.ProtocolAndAddress(config.PrivValidatorListenAddr)
		// FIXME: we should start services inside OnStart
		switch protocol {
		case "grpc":
			privValidator, err = createAndStartPrivValidatorGRPCClient(config, genDoc.ChainID, logger)
			if err != nil {
				return nil, fmt.Errorf("error with private validator grpc client: %w", err)
			}
		default:
			privValidator, err = createAndStartPrivValidatorSocketClient(config.PrivValidatorListenAddr, genDoc.ChainID, logger)
			if err != nil {
				return nil, fmt.Errorf("error with private validator socket client: %w", err)
			}
		}
	}

	pubKey, err := privValidator.GetPubKey()
	if err != nil {
		return nil, fmt.Errorf("can't get pubkey: %w", err)
	}

	// Determine whether we should attempt state sync.
	stateSync := config.StateSync.Enable && !onlyValidatorIsUs(state, pubKey)
	if stateSync && state.LastBlockHeight > 0 {
		logger.Info("Found local state with non-zero height, skipping state sync")
		stateSync = false
	}

	// Create the handshaker, which calls RequestInfo, sets the AppVersion on the state,
	// and replays any blocks as necessary to sync tendermint with the app.
	consensusLogger := logger.With("module", "consensus")
	if !stateSync {
		if err := doHandshake(stateStore, state, blockStore, genDoc, eventBus, proxyApp, consensusLogger); err != nil {
			return nil, err
		}

		// Reload the state. It will have the Version.Consensus.App set by the
		// Handshake, and may have other modifications as well (ie. depending on
		// what happened during block replay).
		state, err = stateStore.Load()
		if err != nil {
			return nil, fmt.Errorf("cannot load state: %w", err)
		}
	}

	// Determine whether we should do fast sync. This must happen after the handshake, since the
	// app may modify the validator set, specifying ourself as the only validator.
	fastSync := config.FastSyncMode && !onlyValidatorIsUs(state, pubKey)

	logNodeStartupInfo(state, pubKey, logger, consensusLogger)

	// TODO: Fetch and provide real options and do proper p2p bootstrapping.
	// TODO: Use a persistent peer database.
	peerMgr, err := p2p.NewPeerManager(nodeKey.ID, dbm.NewMemDB(), p2p.PeerManagerOptions{})
	if err != nil {
		return nil, err
	}

	csMetrics, p2pMetrics, memplMetrics, smMetrics := metricsProvider(genDoc.ChainID)
	mpReactorShim, mpReactor, mempool := createMempoolReactor(config, proxyApp, state, memplMetrics, peerMgr, logger)

	evReactorShim, evReactor, evPool, err := createEvidenceReactor(config, dbProvider, stateDB, blockStore, logger)
	if err != nil {
		return nil, err
	}

	// make block executor for consensus and blockchain reactors to execute blocks
	blockExec := sm.NewBlockExecutor(
		stateStore,
		logger.With("module", "state"),
		proxyApp.Consensus(),
		mempool,
		evPool,
		sm.BlockExecutorWithMetrics(smMetrics),
	)

	csReactorShim, csReactor, csState := createConsensusReactor(
		config, state, blockExec, blockStore, mempool, evPool,
		privValidator, csMetrics, stateSync || fastSync, eventBus, consensusLogger,
	)

	// Create the blockchain reactor. Note, we do not start fast sync if we're
	// doing a state sync first.
	bcReactorShim, bcReactor, err := createBlockchainReactor(
		logger, config, state, blockExec, blockStore, csReactor, fastSync && !stateSync,
	)
	if err != nil {
		return nil, fmt.Errorf("could not create blockchain reactor: %w", err)
	}

	// TODO: Remove this once the switch is removed.
	var bcReactorForSwitch p2p.Reactor
	if bcReactorShim != nil {
		bcReactorForSwitch = bcReactorShim
	} else {
		bcReactorForSwitch = bcReactor.(p2p.Reactor)
	}

	// Make ConsensusReactor. Don't enable fully if doing a state sync and/or fast sync first.
	// FIXME We need to update metrics here, since other reactors don't have access to them.
	if stateSync {
		csMetrics.StateSyncing.Set(1)
	} else if fastSync {
		csMetrics.FastSyncing.Set(1)
	}

	// Set up state sync reactor, and schedule a sync if requested.
	// FIXME The way we do phased startups (e.g. replay -> fast sync -> consensus) is very messy,
	// we should clean this whole thing up. See:
	// https://github.com/tendermint/tendermint/issues/4644
	stateSyncReactorShim := p2p.NewReactorShim(logger.With("module", "statesync"), "StateSyncShim", statesync.ChannelShims)

	stateSyncReactor := statesync.NewReactor(
		stateSyncReactorShim.Logger,
		proxyApp.Snapshot(),
		proxyApp.Query(),
		stateSyncReactorShim.GetChannel(statesync.SnapshotChannel),
		stateSyncReactorShim.GetChannel(statesync.ChunkChannel),
		stateSyncReactorShim.PeerUpdates,
		config.StateSync.TempDir,
	)

	nodeInfo, err := makeNodeInfo(config, nodeKey, txIndexer, genDoc, state)
	if err != nil {
		return nil, err
	}

	// Setup Transport and Switch.
	p2pLogger := logger.With("module", "p2p")
	transport := createTransport(p2pLogger, config)
	sw := createSwitch(
<<<<<<< HEAD
		config, transport, p2pMetrics, peerFilters, mpReactorShim, bcReactorForSwitch,
		stateSyncReactorShim, csReactorShim, evReactorShim, nodeInfo, nodeKey, p2pLogger,
=======
		config, transport, p2pMetrics, mpReactorShim, bcReactorForSwitch,
		stateSyncReactorShim, csReactor, evReactorShim, proxyApp, nodeInfo, nodeKey, p2pLogger,
>>>>>>> 740008e3
	)

	err = sw.AddPersistentPeers(splitAndTrimEmpty(config.P2P.PersistentPeers, ",", " "))
	if err != nil {
		return nil, fmt.Errorf("could not add peers from persistent-peers field: %w", err)
	}

	err = sw.AddUnconditionalPeerIDs(splitAndTrimEmpty(config.P2P.UnconditionalPeerIDs, ",", " "))
	if err != nil {
		return nil, fmt.Errorf("could not add peer ids from unconditional_peer_ids field: %w", err)
	}

	addrBook, err := createAddrBookAndSetOnSwitch(config, sw, p2pLogger, nodeKey)
	if err != nil {
		return nil, fmt.Errorf("could not create addrbook: %w", err)
	}

	// Optionally, start the pex reactor
	//
	// TODO:
	//
	// We need to set Seeds and PersistentPeers on the switch,
	// since it needs to be able to use these (and their DNS names)
	// even if the PEX is off. We can include the DNS name in the NetAddress,
	// but it would still be nice to have a clear list of the current "PersistentPeers"
	// somewhere that we can return with net_info.
	//
	// If PEX is on, it should handle dialing the seeds. Otherwise the switch does it.
	// Note we currently use the addrBook regardless at least for AddOurAddress
	var pexReactor *pex.Reactor
	if config.P2P.PexReactor {
		pexReactor = createPEXReactorAndAddToSwitch(addrBook, config, sw, logger)
	}

	if config.RPC.PprofListenAddress != "" {
		go func() {
			logger.Info("Starting pprof server", "laddr", config.RPC.PprofListenAddress)
			logger.Error("pprof server error", "err", http.ListenAndServe(config.RPC.PprofListenAddress, nil))
		}()
	}

	node := &Node{
		config:        config,
		genesisDoc:    genDoc,
		privValidator: privValidator,

		transport: transport,
		sw:        sw,
		addrBook:  addrBook,
		nodeInfo:  nodeInfo,
		nodeKey:   nodeKey,

		stateStore:       stateStore,
		blockStore:       blockStore,
		bcReactor:        bcReactor,
		mempoolReactor:   mpReactor,
		mempool:          mempool,
		consensusState:   csState,
		consensusReactor: csReactor,
		stateSyncReactor: stateSyncReactor,
		stateSync:        stateSync,
		stateSyncGenesis: state, // Shouldn't be necessary, but need a way to pass the genesis state
		pexReactor:       pexReactor,
		evidenceReactor:  evReactor,
		evidencePool:     evPool,
		proxyApp:         proxyApp,
		txIndexer:        txIndexer,
		indexerService:   indexerService,
		eventBus:         eventBus,
	}
	node.BaseService = *service.NewBaseService(logger, "Node", node)

	for _, option := range options {
		option(node)
	}

	return node, nil
}

// OnStart starts the Node. It implements service.Service.
func (n *Node) OnStart() error {
	now := tmtime.Now()
	genTime := n.genesisDoc.GenesisTime
	if genTime.After(now) {
		n.Logger.Info("Genesis time is in the future. Sleeping until then...", "genTime", genTime)
		time.Sleep(genTime.Sub(now))
	}

	// Add private IDs to addrbook to block those peers being added
	n.addrBook.AddPrivateIDs(splitAndTrimEmpty(n.config.P2P.PrivatePeerIDs, ",", " "))

	// Start the RPC server before the P2P server
	// so we can eg. receive txs for the first block
	if n.config.RPC.ListenAddress != "" {
		listeners, err := n.startRPC()
		if err != nil {
			return err
		}
		n.rpcListeners = listeners
	}

	if n.config.Instrumentation.Prometheus &&
		n.config.Instrumentation.PrometheusListenAddr != "" {
		n.prometheusSrv = n.startPrometheusServer(n.config.Instrumentation.PrometheusListenAddr)
	}

	// Start the mempool.
	if n.config.Mempool.WalEnabled() {
		err := n.mempool.InitWAL()
		if err != nil {
			return fmt.Errorf("init mempool WAL: %w", err)
		}
	}

	// Start the transport.
	addr, err := p2p.NewNetAddressString(p2p.IDAddressString(n.nodeKey.ID, n.config.P2P.ListenAddress))
	if err != nil {
		return err
	}
	if err := n.transport.Listen(addr.Endpoint()); err != nil {
		return err
	}

	n.isListening = true

	// Start the switch (the P2P server).
	err = n.sw.Start()
	if err != nil {
		return err
	}

	if n.config.FastSync.Version == "v0" {
		// Start the real blockchain reactor separately since the switch uses the shim.
		if err := n.bcReactor.Start(); err != nil {
			return err
		}
	}

	// Start the real consensus reactor separately since the switch uses the shim.
	if err := n.consensusReactor.Start(); err != nil {
		return err
	}

	// Start the real state sync reactor separately since the switch uses the shim.
	if err := n.stateSyncReactor.Start(); err != nil {
		return err
	}

	// Start the real mempool reactor separately since the switch uses the shim.
	if err := n.mempoolReactor.Start(); err != nil {
		return err
	}

	// Start the real evidence reactor separately since the switch uses the shim.
	if err := n.evidenceReactor.Start(); err != nil {
		return err
	}

	// Always connect to persistent peers
	err = n.sw.DialPeersAsync(splitAndTrimEmpty(n.config.P2P.PersistentPeers, ",", " "))
	if err != nil {
		return fmt.Errorf("could not dial peers from persistent-peers field: %w", err)
	}

	// Run state sync
	if n.stateSync {
		bcR, ok := n.bcReactor.(fastSyncReactor)
		if !ok {
			return fmt.Errorf("this blockchain reactor does not support switching from state sync")
		}
		err := startStateSync(n.stateSyncReactor, bcR, n.consensusReactor, n.stateSyncProvider,
			n.config.StateSync, n.config.FastSyncMode, n.stateStore, n.blockStore, n.stateSyncGenesis)
		if err != nil {
			return fmt.Errorf("failed to start state sync: %w", err)
		}
	}

	return nil
}

// OnStop stops the Node. It implements service.Service.
func (n *Node) OnStop() {
	n.BaseService.OnStop()

	n.Logger.Info("Stopping Node")

	// first stop the non-reactor services
	if err := n.eventBus.Stop(); err != nil {
		n.Logger.Error("Error closing eventBus", "err", err)
	}
	if err := n.indexerService.Stop(); err != nil {
		n.Logger.Error("Error closing indexerService", "err", err)
	}

	// now stop the reactors
	if err := n.sw.Stop(); err != nil {
		n.Logger.Error("Error closing switch", "err", err)
	}

	if n.config.FastSync.Version == "v0" {
		// Stop the real blockchain reactor separately since the switch uses the shim.
		if err := n.bcReactor.Stop(); err != nil {
			n.Logger.Error("failed to stop the blockchain reactor", "err", err)
		}
	}

	// Stop the real consensus reactor separately since the switch uses the shim.
	if err := n.consensusReactor.Stop(); err != nil {
		n.Logger.Error("failed to stop the consensus reactor", "err", err)
	}

	// Stop the real state sync reactor separately since the switch uses the shim.
	if err := n.stateSyncReactor.Stop(); err != nil {
		n.Logger.Error("failed to stop the state sync reactor", "err", err)
	}

	// Stop the real mempool reactor separately since the switch uses the shim.
	if err := n.mempoolReactor.Stop(); err != nil {
		n.Logger.Error("failed to stop the mempool reactor", "err", err)
	}

	// Stop the real evidence reactor separately since the switch uses the shim.
	if err := n.evidenceReactor.Stop(); err != nil {
		n.Logger.Error("failed to stop the evidence reactor", "err", err)
	}

	// stop mempool WAL
	if n.config.Mempool.WalEnabled() {
		n.mempool.CloseWAL()
	}

	if err := n.transport.Close(); err != nil {
		n.Logger.Error("Error closing transport", "err", err)
	}

	n.isListening = false

	// finally stop the listeners / external services
	for _, l := range n.rpcListeners {
		n.Logger.Info("Closing rpc listener", "listener", l)
		if err := l.Close(); err != nil {
			n.Logger.Error("Error closing listener", "listener", l, "err", err)
		}
	}

	if pvsc, ok := n.privValidator.(service.Service); ok {
		if err := pvsc.Stop(); err != nil {
			n.Logger.Error("Error closing private validator", "err", err)
		}
	}

	if n.prometheusSrv != nil {
		if err := n.prometheusSrv.Shutdown(context.Background()); err != nil {
			// Error from closing listeners, or context timeout:
			n.Logger.Error("Prometheus HTTP server Shutdown", "err", err)
		}
	}
}

// ConfigureRPC makes sure RPC has all the objects it needs to operate.
func (n *Node) ConfigureRPC() error {
	pubKey, err := n.privValidator.GetPubKey()
	if err != nil {
		return fmt.Errorf("can't get pubkey: %w", err)
	}
	rpccore.SetEnvironment(&rpccore.Environment{
		ProxyAppQuery:   n.proxyApp.Query(),
		ProxyAppMempool: n.proxyApp.Mempool(),

		StateStore:     n.stateStore,
		BlockStore:     n.blockStore,
		EvidencePool:   n.evidencePool,
		ConsensusState: n.consensusState,
		P2PPeers:       n.sw,
		P2PTransport:   n,

		PubKey:           pubKey,
		GenDoc:           n.genesisDoc,
		TxIndexer:        n.txIndexer,
		ConsensusReactor: n.consensusReactor,
		EventBus:         n.eventBus,
		Mempool:          n.mempool,

		Logger: n.Logger.With("module", "rpc"),

		Config: *n.config.RPC,
	})
	return nil
}

func (n *Node) startRPC() ([]net.Listener, error) {
	err := n.ConfigureRPC()
	if err != nil {
		return nil, err
	}

	listenAddrs := splitAndTrimEmpty(n.config.RPC.ListenAddress, ",", " ")

	if n.config.RPC.Unsafe {
		rpccore.AddUnsafeRoutes()
	}

	config := rpcserver.DefaultConfig()
	config.MaxBodyBytes = n.config.RPC.MaxBodyBytes
	config.MaxHeaderBytes = n.config.RPC.MaxHeaderBytes
	config.MaxOpenConnections = n.config.RPC.MaxOpenConnections
	// If necessary adjust global WriteTimeout to ensure it's greater than
	// TimeoutBroadcastTxCommit.
	// See https://github.com/tendermint/tendermint/issues/3435
	if config.WriteTimeout <= n.config.RPC.TimeoutBroadcastTxCommit {
		config.WriteTimeout = n.config.RPC.TimeoutBroadcastTxCommit + 1*time.Second
	}

	// we may expose the rpc over both a unix and tcp socket
	listeners := make([]net.Listener, len(listenAddrs))
	for i, listenAddr := range listenAddrs {
		mux := http.NewServeMux()
		rpcLogger := n.Logger.With("module", "rpc-server")
		wmLogger := rpcLogger.With("protocol", "websocket")
		wm := rpcserver.NewWebsocketManager(rpccore.Routes,
			rpcserver.OnDisconnect(func(remoteAddr string) {
				err := n.eventBus.UnsubscribeAll(context.Background(), remoteAddr)
				if err != nil && err != tmpubsub.ErrSubscriptionNotFound {
					wmLogger.Error("Failed to unsubscribe addr from events", "addr", remoteAddr, "err", err)
				}
			}),
			rpcserver.ReadLimit(config.MaxBodyBytes),
		)
		wm.SetLogger(wmLogger)
		mux.HandleFunc("/websocket", wm.WebsocketHandler)
		rpcserver.RegisterRPCFuncs(mux, rpccore.Routes, rpcLogger)
		listener, err := rpcserver.Listen(
			listenAddr,
			config,
		)
		if err != nil {
			return nil, err
		}

		var rootHandler http.Handler = mux
		if n.config.RPC.IsCorsEnabled() {
			corsMiddleware := cors.New(cors.Options{
				AllowedOrigins: n.config.RPC.CORSAllowedOrigins,
				AllowedMethods: n.config.RPC.CORSAllowedMethods,
				AllowedHeaders: n.config.RPC.CORSAllowedHeaders,
			})
			rootHandler = corsMiddleware.Handler(mux)
		}
		if n.config.RPC.IsTLSEnabled() {
			go func() {
				if err := rpcserver.ServeTLS(
					listener,
					rootHandler,
					n.config.RPC.CertFile(),
					n.config.RPC.KeyFile(),
					rpcLogger,
					config,
				); err != nil {
					n.Logger.Error("Error serving server with TLS", "err", err)
				}
			}()
		} else {
			go func() {
				if err := rpcserver.Serve(
					listener,
					rootHandler,
					rpcLogger,
					config,
				); err != nil {
					n.Logger.Error("Error serving server", "err", err)
				}
			}()
		}

		listeners[i] = listener
	}

	// we expose a simplified api over grpc for convenience to app devs
	grpcListenAddr := n.config.RPC.GRPCListenAddress
	if grpcListenAddr != "" {
		config := rpcserver.DefaultConfig()
		config.MaxBodyBytes = n.config.RPC.MaxBodyBytes
		config.MaxHeaderBytes = n.config.RPC.MaxHeaderBytes
		// NOTE: GRPCMaxOpenConnections is used, not MaxOpenConnections
		config.MaxOpenConnections = n.config.RPC.GRPCMaxOpenConnections
		// If necessary adjust global WriteTimeout to ensure it's greater than
		// TimeoutBroadcastTxCommit.
		// See https://github.com/tendermint/tendermint/issues/3435
		if config.WriteTimeout <= n.config.RPC.TimeoutBroadcastTxCommit {
			config.WriteTimeout = n.config.RPC.TimeoutBroadcastTxCommit + 1*time.Second
		}
		listener, err := rpcserver.Listen(grpcListenAddr, config)
		if err != nil {
			return nil, err
		}
		go func() {
			if err := grpccore.StartGRPCServer(listener); err != nil {
				n.Logger.Error("Error starting gRPC server", "err", err)
			}
		}()
		listeners = append(listeners, listener)

	}

	return listeners, nil

}

// startPrometheusServer starts a Prometheus HTTP server, listening for metrics
// collectors on addr.
func (n *Node) startPrometheusServer(addr string) *http.Server {
	srv := &http.Server{
		Addr: addr,
		Handler: promhttp.InstrumentMetricHandler(
			prometheus.DefaultRegisterer, promhttp.HandlerFor(
				prometheus.DefaultGatherer,
				promhttp.HandlerOpts{MaxRequestsInFlight: n.config.Instrumentation.MaxOpenConnections},
			),
		),
	}
	go func() {
		if err := srv.ListenAndServe(); err != http.ErrServerClosed {
			// Error starting or closing listener:
			n.Logger.Error("Prometheus HTTP server ListenAndServe", "err", err)
		}
	}()
	return srv
}

// Switch returns the Node's Switch.
func (n *Node) Switch() *p2p.Switch {
	return n.sw
}

// BlockStore returns the Node's BlockStore.
func (n *Node) BlockStore() *store.BlockStore {
	return n.blockStore
}

// ConsensusState returns the Node's ConsensusState.
func (n *Node) ConsensusState() *cs.State {
	return n.consensusState
}

// ConsensusReactor returns the Node's ConsensusReactor.
func (n *Node) ConsensusReactor() *cs.Reactor {
	return n.consensusReactor
}

// MempoolReactor returns the Node's mempool reactor.
func (n *Node) MempoolReactor() *mempl.Reactor {
	return n.mempoolReactor
}

// Mempool returns the Node's mempool.
func (n *Node) Mempool() mempl.Mempool {
	return n.mempool
}

// PEXReactor returns the Node's PEXReactor. It returns nil if PEX is disabled.
func (n *Node) PEXReactor() *pex.Reactor {
	return n.pexReactor
}

// EvidencePool returns the Node's EvidencePool.
func (n *Node) EvidencePool() *evidence.Pool {
	return n.evidencePool
}

// EventBus returns the Node's EventBus.
func (n *Node) EventBus() *types.EventBus {
	return n.eventBus
}

// PrivValidator returns the Node's PrivValidator.
// XXX: for convenience only!
func (n *Node) PrivValidator() types.PrivValidator {
	return n.privValidator
}

// GenesisDoc returns the Node's GenesisDoc.
func (n *Node) GenesisDoc() *types.GenesisDoc {
	return n.genesisDoc
}

// ProxyApp returns the Node's AppConns, representing its connections to the ABCI application.
func (n *Node) ProxyApp() proxy.AppConns {
	return n.proxyApp
}

// Config returns the Node's config.
func (n *Node) Config() *cfg.Config {
	return n.config
}

//------------------------------------------------------------------------------

func (n *Node) Listeners() []string {
	return []string{
		fmt.Sprintf("Listener(@%v)", n.config.P2P.ExternalAddress),
	}
}

func (n *Node) IsListening() bool {
	return n.isListening
}

// NodeInfo returns the Node's Info from the Switch.
func (n *Node) NodeInfo() p2p.NodeInfo {
	return n.nodeInfo
}

func makeNodeInfo(
	config *cfg.Config,
	nodeKey p2p.NodeKey,
	txIndexer txindex.TxIndexer,
	genDoc *types.GenesisDoc,
	state sm.State,
) (p2p.NodeInfo, error) {
	txIndexerStatus := "on"
	if _, ok := txIndexer.(*null.TxIndex); ok {
		txIndexerStatus = "off"
	}

	var bcChannel byte
	switch config.FastSync.Version {
	case "v0":
		bcChannel = byte(bcv0.BlockchainChannel)

	case "v2":
		bcChannel = bcv2.BlockchainChannel

	default:
		return p2p.NodeInfo{}, fmt.Errorf("unknown fastsync version %s", config.FastSync.Version)
	}

	nodeInfo := p2p.NodeInfo{
		ProtocolVersion: p2p.NewProtocolVersion(
			version.P2PProtocol, // global
			state.Version.Consensus.Block,
			state.Version.Consensus.App,
		),
		NodeID:  nodeKey.ID,
		Network: genDoc.ChainID,
		Version: version.TMCoreSemVer,
		Channels: []byte{
			bcChannel,
			byte(cs.StateChannel),
			byte(cs.DataChannel),
			byte(cs.VoteChannel),
			byte(cs.VoteSetBitsChannel),
			byte(mempl.MempoolChannel),
			byte(evidence.EvidenceChannel),
			byte(statesync.SnapshotChannel),
			byte(statesync.ChunkChannel),
		},
		Moniker: config.Moniker,
		Other: p2p.NodeInfoOther{
			TxIndex:    txIndexerStatus,
			RPCAddress: config.RPC.ListenAddress,
		},
	}

	if config.P2P.PexReactor {
		nodeInfo.Channels = append(nodeInfo.Channels, pex.PexChannel)
	}

	lAddr := config.P2P.ExternalAddress

	if lAddr == "" {
		lAddr = config.P2P.ListenAddress
	}

	nodeInfo.ListenAddr = lAddr

	err := nodeInfo.Validate()
	return nodeInfo, err
}

//------------------------------------------------------------------------------

var (
	genesisDocKey = []byte("genesisDoc")
)

// LoadStateFromDBOrGenesisDocProvider attempts to load the state from the
// database, or creates one using the given genesisDocProvider. On success this also
// returns the genesis doc loaded through the given provider.
func LoadStateFromDBOrGenesisDocProvider(
	stateDB dbm.DB,
	genesisDocProvider GenesisDocProvider,
) (sm.State, *types.GenesisDoc, error) {
	// Get genesis doc
	genDoc, err := loadGenesisDoc(stateDB)
	if err != nil {
		genDoc, err = genesisDocProvider()
		if err != nil {
			return sm.State{}, nil, err
		}
		// save genesis doc to prevent a certain class of user errors (e.g. when it
		// was changed, accidentally or not). Also good for audit trail.
		if err := saveGenesisDoc(stateDB, genDoc); err != nil {
			return sm.State{}, nil, err
		}
	}
	stateStore := sm.NewStore(stateDB)
	state, err := stateStore.LoadFromDBOrGenesisDoc(genDoc)
	if err != nil {
		return sm.State{}, nil, err
	}
	return state, genDoc, nil
}

// panics if failed to unmarshal bytes
func loadGenesisDoc(db dbm.DB) (*types.GenesisDoc, error) {
	b, err := db.Get(genesisDocKey)
	if err != nil {
		panic(err)
	}
	if len(b) == 0 {
		return nil, errors.New("genesis doc not found")
	}
	var genDoc *types.GenesisDoc
	err = tmjson.Unmarshal(b, &genDoc)
	if err != nil {
		panic(fmt.Sprintf("Failed to load genesis doc due to unmarshaling error: %v (bytes: %X)", err, b))
	}
	return genDoc, nil
}

// panics if failed to marshal the given genesis document
func saveGenesisDoc(db dbm.DB, genDoc *types.GenesisDoc) error {
	b, err := tmjson.Marshal(genDoc)
	if err != nil {
		return fmt.Errorf("failed to save genesis doc due to marshaling error: %w", err)
	}
	if err := db.SetSync(genesisDocKey, b); err != nil {
		return err
	}

	return nil
}

func createAndStartPrivValidatorSocketClient(
	listenAddr,
	chainID string,
	logger log.Logger,
) (types.PrivValidator, error) {

	pve, err := privval.NewSignerListener(listenAddr, logger)
	if err != nil {
		return nil, fmt.Errorf("failed to start private validator: %w", err)
	}

	pvsc, err := privval.NewSignerClient(pve, chainID)
	if err != nil {
		return nil, fmt.Errorf("failed to start private validator: %w", err)
	}

	// try to get a pubkey from private validate first time
	_, err = pvsc.GetPubKey()
	if err != nil {
		return nil, fmt.Errorf("can't get pubkey: %w", err)
	}

	const (
		retries = 50 // 50 * 100ms = 5s total
		timeout = 100 * time.Millisecond
	)
	pvscWithRetries := privval.NewRetrySignerClient(pvsc, retries, timeout)

	return pvscWithRetries, nil
}

func createAndStartPrivValidatorGRPCClient(
	config *cfg.Config,
	chainID string,
	logger log.Logger,
) (types.PrivValidator, error) {
	pvsc, err := tmgrpc.DialRemoteSigner(config, chainID, logger)
	if err != nil {
		return nil, fmt.Errorf("failed to start private validator: %w", err)
	}

	// try to get a pubkey from private validate first time
	_, err = pvsc.GetPubKey()
	if err != nil {
		return nil, fmt.Errorf("can't get pubkey: %w", err)
	}

	return pvsc, nil
}<|MERGE_RESOLUTION|>--- conflicted
+++ resolved
@@ -494,7 +494,7 @@
 	mempoolReactor *p2p.ReactorShim,
 	bcReactor p2p.Reactor,
 	stateSyncReactor *p2p.ReactorShim,
-	consensusReactor *cs.Reactor,
+	consensusReactor *p2p.ReactorShim,
 	evidenceReactor *p2p.ReactorShim,
 	proxyApp proxy.AppConns,
 	nodeInfo p2p.NodeInfo,
@@ -550,33 +550,6 @@
 		)
 	}
 
-<<<<<<< HEAD
-	transport := p2p.NewMConnTransport(
-		logger, nodeInfo, nodeKey.PrivKey, p2p.MConnConfig(config.P2P),
-		p2p.MConnTransportConnFilters(connFilters...),
-		p2p.MConnTransportMaxIncomingConnections(config.P2P.MaxNumInboundPeers+
-			len(splitAndTrimEmpty(config.P2P.UnconditionalPeerIDs, ",", " "))),
-	)
-
-	return transport, peerFilters
-}
-
-func createSwitch(config *cfg.Config,
-	transport p2p.Transport,
-	p2pMetrics *p2p.Metrics,
-	peerFilters []p2p.PeerFilterFunc,
-	mempoolReactor *p2p.ReactorShim,
-	bcReactor p2p.Reactor,
-	stateSyncReactor *p2p.ReactorShim,
-	consensusReactor *p2p.ReactorShim,
-	evidenceReactor *p2p.ReactorShim,
-	nodeInfo p2p.NodeInfo,
-	nodeKey p2p.NodeKey,
-	p2pLogger log.Logger,
-) *p2p.Switch {
-
-=======
->>>>>>> 740008e3
 	sw := p2p.NewSwitch(
 		config.P2P,
 		transport,
@@ -880,13 +853,8 @@
 	p2pLogger := logger.With("module", "p2p")
 	transport := createTransport(p2pLogger, config)
 	sw := createSwitch(
-<<<<<<< HEAD
-		config, transport, p2pMetrics, peerFilters, mpReactorShim, bcReactorForSwitch,
-		stateSyncReactorShim, csReactorShim, evReactorShim, nodeInfo, nodeKey, p2pLogger,
-=======
 		config, transport, p2pMetrics, mpReactorShim, bcReactorForSwitch,
-		stateSyncReactorShim, csReactor, evReactorShim, proxyApp, nodeInfo, nodeKey, p2pLogger,
->>>>>>> 740008e3
+		stateSyncReactorShim, csReactorShim, evReactorShim, proxyApp, nodeInfo, nodeKey, p2pLogger,
 	)
 
 	err = sw.AddPersistentPeers(splitAndTrimEmpty(config.P2P.PersistentPeers, ",", " "))
