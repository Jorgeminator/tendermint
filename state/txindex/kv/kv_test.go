package kv

import (
	"fmt"
	"io/ioutil"
	"os"
	"testing"

	"github.com/stretchr/testify/assert"
	"github.com/stretchr/testify/require"
	abci "github.com/tendermint/abci/types"
	cmn "github.com/tendermint/tmlibs/common"
	db "github.com/tendermint/tmlibs/db"
	"github.com/tendermint/tmlibs/pubsub/query"

	"github.com/tendermint/tendermint/state/txindex"
	"github.com/tendermint/tendermint/types"
)

func TestTxIndex(t *testing.T) {
	indexer := NewTxIndex(db.NewMemDB())

	tx := types.Tx("HELLO WORLD")
<<<<<<< HEAD
	txResult := &types.TxResult{1, 0, tx, abci.ResponseDeliverTx{Data: []byte{0}, Code: abci.CodeTypeOK, Log: "", Tags: nil}}
=======
	txResult := &types.TxResult{Height: 1, Index: 0, Tx: tx, Result: abci.ResponseDeliverTx{Data: []byte{0}, Code: abci.CodeTypeOK, Log: "", Tags: []cmn.KVPair{}, Fee: cmn.KI64Pair{Key: []uint8{}, Value: 0}}}
>>>>>>> 4930b61a
	hash := tx.Hash()

	batch := txindex.NewBatch(1)
	if err := batch.Add(txResult); err != nil {
		t.Error(err)
	}
	err := indexer.AddBatch(batch)
	require.NoError(t, err)

	loadedTxResult, err := indexer.Get(hash)
	require.NoError(t, err)
	assert.Equal(t, txResult, loadedTxResult)

	tx2 := types.Tx("BYE BYE WORLD")
<<<<<<< HEAD
	txResult2 := &types.TxResult{1, 0, tx2, abci.ResponseDeliverTx{Data: []byte{0}, Code: abci.CodeTypeOK, Log: "", Tags: nil}}
=======
	txResult2 := &types.TxResult{Height: 1, Index: 0, Tx: tx2, Result: abci.ResponseDeliverTx{Data: []byte{0}, Code: abci.CodeTypeOK, Log: "", Tags: []cmn.KVPair{}, Fee: cmn.KI64Pair{Key: []uint8{}, Value: 0}}}
>>>>>>> 4930b61a
	hash2 := tx2.Hash()

	err = indexer.Index(txResult2)
	require.NoError(t, err)

	loadedTxResult2, err := indexer.Get(hash2)
	require.NoError(t, err)
	assert.Equal(t, txResult2, loadedTxResult2)
}

func TestTxSearch(t *testing.T) {
	allowedTags := []string{"account.number", "account.owner", "account.date"}
	indexer := NewTxIndex(db.NewMemDB(), IndexTags(allowedTags))

	txResult := txResultWithTags([]cmn.KVPair{
		{Key: []byte("account.number"), Value: []byte("1")},
		{Key: []byte("account.owner"), Value: []byte("Ivan")},
		{Key: []byte("not_allowed"), Value: []byte("Vlad")},
	})
	hash := txResult.Tx.Hash()

	err := indexer.Index(txResult)
	require.NoError(t, err)

	testCases := []struct {
		q             string
		resultsLength int
	}{
		// search by hash
		{fmt.Sprintf("tx.hash = '%X'", hash), 1},
		// search by exact match (one tag)
		{"account.number = 1", 1},
		// search by exact match (two tags)
		{"account.number = 1 AND account.owner = 'Ivan'", 1},
		// search by exact match (two tags)
		{"account.number = 1 AND account.owner = 'Vlad'", 0},
		// search by range
		{"account.number >= 1 AND account.number <= 5", 1},
		// search by range (lower bound)
		{"account.number >= 1", 1},
		// search by range (upper bound)
		{"account.number <= 5", 1},
		// search using not allowed tag
		{"not_allowed = 'boom'", 0},
		// search for not existing tx result
		{"account.number >= 2 AND account.number <= 5", 0},
		// search using not existing tag
		{"account.date >= TIME 2013-05-03T14:45:00Z", 0},
		// search using CONTAINS
		{"account.owner CONTAINS 'an'", 1},
		// search using CONTAINS
		{"account.owner CONTAINS 'Vlad'", 0},
	}

	for _, tc := range testCases {
		t.Run(tc.q, func(t *testing.T) {
			results, err := indexer.Search(query.MustParse(tc.q))
			assert.NoError(t, err)

			assert.Len(t, results, tc.resultsLength)
			if tc.resultsLength > 0 {
				assert.Equal(t, []*types.TxResult{txResult}, results)
			}
		})
	}
}

func TestTxSearchOneTxWithMultipleSameTagsButDifferentValues(t *testing.T) {
	allowedTags := []string{"account.number"}
	indexer := NewTxIndex(db.NewMemDB(), IndexTags(allowedTags))

	txResult := txResultWithTags([]cmn.KVPair{
		{Key: []byte("account.number"), Value: []byte("1")},
		{Key: []byte("account.number"), Value: []byte("2")},
	})

	err := indexer.Index(txResult)
	require.NoError(t, err)

	results, err := indexer.Search(query.MustParse("account.number >= 1"))
	assert.NoError(t, err)

	assert.Len(t, results, 1)
	assert.Equal(t, []*types.TxResult{txResult}, results)
}

func TestTxSearchMultipleTxs(t *testing.T) {
	allowedTags := []string{"account.number"}
	indexer := NewTxIndex(db.NewMemDB(), IndexTags(allowedTags))

	// indexed first, but bigger height (to test the order of transactions)
	txResult := txResultWithTags([]cmn.KVPair{
		{Key: []byte("account.number"), Value: []byte("1")},
	})
	txResult.Tx = types.Tx("Bob's account")
	txResult.Height = 2
	err := indexer.Index(txResult)
	require.NoError(t, err)

	// indexed second, but smaller height (to test the order of transactions)
	txResult2 := txResultWithTags([]cmn.KVPair{
		{Key: []byte("account.number"), Value: []byte("2")},
	})
	txResult2.Tx = types.Tx("Alice's account")
	txResult2.Height = 1
	err = indexer.Index(txResult2)
	require.NoError(t, err)

	results, err := indexer.Search(query.MustParse("account.number >= 1"))
	assert.NoError(t, err)

	require.Len(t, results, 2)
	assert.Equal(t, []*types.TxResult{txResult2, txResult}, results)
}

func TestIndexAllTags(t *testing.T) {
	indexer := NewTxIndex(db.NewMemDB(), IndexAllTags())

	txResult := txResultWithTags([]cmn.KVPair{
		cmn.KVPair{[]byte("account.owner"), []byte("Ivan")},
		cmn.KVPair{[]byte("account.number"), []byte("1")},
	})

	err := indexer.Index(txResult)
	require.NoError(t, err)

	results, err := indexer.Search(query.MustParse("account.number >= 1"))
	assert.NoError(t, err)
	assert.Len(t, results, 1)
	assert.Equal(t, []*types.TxResult{txResult}, results)

	results, err = indexer.Search(query.MustParse("account.owner = 'Ivan'"))
	assert.NoError(t, err)
	assert.Len(t, results, 1)
	assert.Equal(t, []*types.TxResult{txResult}, results)
}

func txResultWithTags(tags []cmn.KVPair) *types.TxResult {
	tx := types.Tx("HELLO WORLD")
	return &types.TxResult{Height: 1, Index: 0, Tx: tx, Result: abci.ResponseDeliverTx{Data: []byte{0}, Code: abci.CodeTypeOK, Log: "", Tags: tags, Fee: cmn.KI64Pair{Key: []uint8{}, Value: 0}}}
}

func benchmarkTxIndex(txsCount int, b *testing.B) {
	tx := types.Tx("HELLO WORLD")
<<<<<<< HEAD
	txResult := &types.TxResult{1, 0, tx, abci.ResponseDeliverTx{Data: []byte{0}, Code: abci.CodeTypeOK, Log: "", Tags: nil}}
=======
	txResult := &types.TxResult{Height: 1, Index: 0, Tx: tx, Result: abci.ResponseDeliverTx{Data: []byte{0}, Code: abci.CodeTypeOK, Log: "", Tags: []cmn.KVPair{}, Fee: cmn.KI64Pair{Key: []uint8{}, Value: 0}}}
>>>>>>> 4930b61a

	dir, err := ioutil.TempDir("", "tx_index_db")
	if err != nil {
		b.Fatal(err)
	}
	defer os.RemoveAll(dir) // nolint: errcheck

	store := db.NewDB("tx_index", "leveldb", dir)
	indexer := NewTxIndex(store)

	batch := txindex.NewBatch(txsCount)
	for i := 0; i < txsCount; i++ {
		if err := batch.Add(txResult); err != nil {
			b.Fatal(err)
		}
		txResult.Index++
	}

	b.ResetTimer()

	for n := 0; n < b.N; n++ {
		err = indexer.AddBatch(batch)
	}
	if err != nil {
		b.Fatal(err)
	}
}

func BenchmarkTxIndex1(b *testing.B)     { benchmarkTxIndex(1, b) }
func BenchmarkTxIndex500(b *testing.B)   { benchmarkTxIndex(500, b) }
func BenchmarkTxIndex1000(b *testing.B)  { benchmarkTxIndex(1000, b) }
func BenchmarkTxIndex2000(b *testing.B)  { benchmarkTxIndex(2000, b) }
func BenchmarkTxIndex10000(b *testing.B) { benchmarkTxIndex(10000, b) }<|MERGE_RESOLUTION|>--- conflicted
+++ resolved
@@ -21,11 +21,7 @@
 	indexer := NewTxIndex(db.NewMemDB())
 
 	tx := types.Tx("HELLO WORLD")
-<<<<<<< HEAD
 	txResult := &types.TxResult{1, 0, tx, abci.ResponseDeliverTx{Data: []byte{0}, Code: abci.CodeTypeOK, Log: "", Tags: nil}}
-=======
-	txResult := &types.TxResult{Height: 1, Index: 0, Tx: tx, Result: abci.ResponseDeliverTx{Data: []byte{0}, Code: abci.CodeTypeOK, Log: "", Tags: []cmn.KVPair{}, Fee: cmn.KI64Pair{Key: []uint8{}, Value: 0}}}
->>>>>>> 4930b61a
 	hash := tx.Hash()
 
 	batch := txindex.NewBatch(1)
@@ -40,11 +36,7 @@
 	assert.Equal(t, txResult, loadedTxResult)
 
 	tx2 := types.Tx("BYE BYE WORLD")
-<<<<<<< HEAD
 	txResult2 := &types.TxResult{1, 0, tx2, abci.ResponseDeliverTx{Data: []byte{0}, Code: abci.CodeTypeOK, Log: "", Tags: nil}}
-=======
-	txResult2 := &types.TxResult{Height: 1, Index: 0, Tx: tx2, Result: abci.ResponseDeliverTx{Data: []byte{0}, Code: abci.CodeTypeOK, Log: "", Tags: []cmn.KVPair{}, Fee: cmn.KI64Pair{Key: []uint8{}, Value: 0}}}
->>>>>>> 4930b61a
 	hash2 := tx2.Hash()
 
 	err = indexer.Index(txResult2)
@@ -189,11 +181,7 @@
 
 func benchmarkTxIndex(txsCount int, b *testing.B) {
 	tx := types.Tx("HELLO WORLD")
-<<<<<<< HEAD
 	txResult := &types.TxResult{1, 0, tx, abci.ResponseDeliverTx{Data: []byte{0}, Code: abci.CodeTypeOK, Log: "", Tags: nil}}
-=======
-	txResult := &types.TxResult{Height: 1, Index: 0, Tx: tx, Result: abci.ResponseDeliverTx{Data: []byte{0}, Code: abci.CodeTypeOK, Log: "", Tags: []cmn.KVPair{}, Fee: cmn.KI64Pair{Key: []uint8{}, Value: 0}}}
->>>>>>> 4930b61a
 
 	dir, err := ioutil.TempDir("", "tx_index_db")
 	if err != nil {
